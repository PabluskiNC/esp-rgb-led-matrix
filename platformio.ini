--- conflicted
+++ resolved
@@ -12,9 +12,5 @@
 platform = espressif32
 board = esp32doit-devkit-v1
 framework = arduino
-<<<<<<< HEAD
-build_flags = -I src\\Drivers
-=======
 build_flags =
-    -I./src/Drivers
->>>>>>> 1319f5a0
+    -I./src/Drivers